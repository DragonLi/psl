<?xml version="1.0" encoding="UTF-8"?>
<!--
  - This file is part of the PSL software.
  - Copyright 2011-2015 University of Maryland
  - Copyright 2013-2015 The Regents of the University of California
  -
  - Licensed under the Apache License, Version 2.0 (the "License");
  - you may not use this file except in compliance with the License.
  - You may obtain a copy of the License at
  -
  - http://www.apache.org/licenses/LICENSE-2.0
  -
  - Unless required by applicable law or agreed to in writing, software
  - distributed under the License is distributed on an "AS IS" BASIS,
  - WITHOUT WARRANTIES OR CONDITIONS OF ANY KIND, either express or implied.
  - See the License for the specific language governing permissions and
  - limitations under the License.
  -->
<project xmlns="http://maven.apache.org/POM/4.0.0" xmlns:xsi="http://www.w3.org/2001/XMLSchema-instance"
	xsi:schemaLocation="http://maven.apache.org/POM/4.0.0 http://maven.apache.org/maven-v4_0_0.xsd">
	<modelVersion>4.0.0</modelVersion>
	<groupId>edu.umd.cs</groupId>
	<artifactId>psl-core</artifactId>
	<name>psl-core</name>
<<<<<<< HEAD
	<version>1.3-SNAPSHOT</version>
=======
	<version>1.2.1</version>
>>>>>>> c1771411
	<packaging>jar</packaging>
	<description>Core module of the PSL software from the University of Maryland.</description>
	<parent>
		<groupId>edu.umd.cs</groupId>
		<artifactId>psl</artifactId>
<<<<<<< HEAD
		<version>1.3-SNAPSHOT</version>
=======
		<version>1.2.1</version>
>>>>>>> c1771411
	</parent>
	<dependencies>
		<!-- linear algebra dependencies -->
		<dependency>
			<groupId>edu.emory.mathcs</groupId>
			<artifactId>parallelcolt</artifactId>
			<version>0.9.4</version>
		</dependency>
		<dependency>
			<groupId>edu.emory.mathcs</groupId>
			<artifactId>csparsej</artifactId>
			<version>1.0</version>
		</dependency>
		<dependency>
			<groupId>edu.emory.mathcs</groupId>
			<artifactId>jplasma</artifactId>
			<version>1.2</version>
		</dependency>
		<dependency>
			<groupId>org.ujmp</groupId>
			<artifactId>ujmp-complete</artifactId>
			<version>0.2.4</version>
		</dependency>

		<!-- logging dependencies -->
		<dependency>
			<groupId>log4j</groupId>
			<artifactId>log4j</artifactId>
			<version>1.2.16</version>
		</dependency>
		<dependency>
			<groupId>org.slf4j</groupId>
			<artifactId>slf4j-api</artifactId>
			<version>1.5.8</version>
		</dependency>
		<dependency>
			<groupId>org.slf4j</groupId>
			<artifactId>slf4j-log4j12</artifactId>
			<version>1.5.8</version>
		</dependency>

		<!-- guava dependencies -->
		<dependency>
			<groupId>com.google.guava</groupId>
			<artifactId>guava</artifactId>
			<version>r09</version>
		</dependency>

		<!-- commons dependencies -->
		<dependency>
			<groupId>commons-configuration</groupId>
			<artifactId>commons-configuration</artifactId>
			<version>1.6</version>
		</dependency>
		<dependency>
			<groupId>commons-lang</groupId>
			<artifactId>commons-lang</artifactId>
			<version>2.6</version>
		</dependency>

		<!-- database dependencies -->
		<dependency>
			<groupId>mysql</groupId>
			<artifactId>mysql-connector-java</artifactId>
			<version>5.1.34</version>
		</dependency>
		<dependency>
			<groupId>com.h2database</groupId>
			<artifactId>h2</artifactId>
			<version>1.2.126</version>
		</dependency>
		<dependency>
			<groupId>com.healthmarketscience.sqlbuilder</groupId>
			<artifactId>sqlbuilder</artifactId>
			<version>2.0.6</version>
		</dependency>

		<!-- miscellaneous dependencies -->
		<dependency>
			<groupId>de.mathnbits</groupId>
			<artifactId>mathnbitsSTL</artifactId>
			<version>1.0</version>
		</dependency>
		<dependency>
			<groupId>net.sourceforge.collections</groupId>
			<artifactId>collections-generic</artifactId>
			<version>4.01</version>
		</dependency>
		<dependency>
			<groupId>com.wcohen</groupId>
			<artifactId>secondstring</artifactId>
			<version>20120620</version>
		</dependency>
		<dependency>
			<groupId>joda-time</groupId>
			<artifactId>joda-time</artifactId>
			<version>2.8.1</version>
		</dependency>

		<!-- testing dependencies -->
		<dependency>
			<groupId>junit</groupId>
			<artifactId>junit</artifactId>
			<version>4.5</version>
			<scope>test</scope>
		</dependency>
	</dependencies>
</project>
<|MERGE_RESOLUTION|>--- conflicted
+++ resolved
@@ -22,21 +22,13 @@
 	<groupId>edu.umd.cs</groupId>
 	<artifactId>psl-core</artifactId>
 	<name>psl-core</name>
-<<<<<<< HEAD
 	<version>1.3-SNAPSHOT</version>
-=======
-	<version>1.2.1</version>
->>>>>>> c1771411
 	<packaging>jar</packaging>
 	<description>Core module of the PSL software from the University of Maryland.</description>
 	<parent>
 		<groupId>edu.umd.cs</groupId>
 		<artifactId>psl</artifactId>
-<<<<<<< HEAD
 		<version>1.3-SNAPSHOT</version>
-=======
-		<version>1.2.1</version>
->>>>>>> c1771411
 	</parent>
 	<dependencies>
 		<!-- linear algebra dependencies -->
